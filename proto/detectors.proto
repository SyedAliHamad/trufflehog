syntax = "proto3";

package detectors;

option go_package = "github.com/trufflesecurity/trufflehog/v3/pkg/pb/detectorspb";

enum DecoderType {
  UNKNOWN = 0;
  PLAIN = 1;
  BASE64 = 2;
  UTF16 = 3;
  ESCAPED_UNICODE = 4;
}

enum DetectorType {
  Alibaba = 0;
  AMQP = 1; // Not yet implemented
  AWS = 2;
  Azure = 3;
  Circle = 4;
  Coinbase = 5;
  GCP = 6;
  Generic = 7;
  Github = 8;
  Gitlab = 9;
  JDBC = 10;
  RazorPay = 11;
  SendGrid = 12;
  Slack = 13;
  Square = 14;
  PrivateKey = 15;
  Stripe = 16;
  URI = 17;
  Dropbox = 18;
  Heroku = 19;
  Mailchimp = 20;
  Okta = 21;
  OneLogin = 22;
  PivotalTracker = 23;
  SquareApp = 25;
  Twilio = 26;
  Test = 27;
  TravisCI = 29;
  SlackWebhook = 30;
  PaypalOauth = 31;
  PagerDutyApiKey = 32;
  Firebase = 33; // Not yet implemented
  Mailgun = 34;
  HubSpot = 35;
  GitHubApp = 36;
  CircleCI = 37; // Not yet implemented
  WpEngine = 38; // Not yet implemented
  DatadogToken = 39;
  FacebookOAuth = 40;
  AsanaPersonalAccessToken = 41;
  AmplitudeApiKey = 42;
  BitLyAccessToken = 43;
  CalendlyApiKey = 44;
  ZapierWebhook = 45;
  YoutubeApiKey = 46;
  SalesforceOauth2 = 47; // Not yet implemented
  TwitterApiSecret = 48; // Not yet implemented
  NpmToken = 49;
  NewRelicPersonalApiKey = 50;
  AirtableApiKey = 51 [deprecated = true];
  AkamaiToken = 52; // Not yet implemented
  AmazonMWS = 53; // Not yet implemented
  KubeConfig = 54; // Not yet implemented
  Auth0oauth = 55;
  Bitfinex = 56;
  Clarifai = 57;
  CloudflareGlobalApiKey = 58;
  CloudflareCaKey = 59;
  Confluent = 60;
  ContentfulDelivery = 61; // Not yet implemented
  DatabricksToken = 62;
  DigitalOceanSpaces = 63; // Not yet implemented
  DigitalOceanToken = 64;
  DiscordBotToken = 65;
  DiscordWebhook = 66;
  EtsyApiKey = 67 [deprecated = true];
  FastlyPersonalToken = 68;
  GoogleOauth2 = 69; // Not yet implemented
  ReCAPTCHA = 70; // Not yet implemented
  GoogleApiKey = 71; // Not yet implemented
  Hunter = 72;
  IbmCloudUserKey = 73;
  Netlify = 74;
  Vonage = 75; // Not yet implemented
  EquinixOauth = 76; // Not yet implemented
  Paystack = 77;
  PlaidToken = 78; // Not yet implemented
  PlaidKey = 79;
  Plivo = 80;
  Postmark = 81;
  PubNubPublishKey = 82;
  PubNubSubscriptionKey = 83;
  PusherChannelKey = 84;
  ScalewayKey = 85;
  SendinBlueV2 = 86;
  SentryToken = 87;
  ShodanKey = 88;
  SnykKey = 89;
  SpotifyKey = 90;
  TelegramBotToken = 91;
  TencentCloudKey = 92; // Not yet implemented
  TerraformCloudPersonalToken = 93;
  TrelloApiKey = 94;
  ZendeskApi = 95;
  MaxMindLicense = 96;
  AirtableMetadataApiKey = 97; // Not yet implemented
  AsanaOauth = 98;
  RapidApi = 99;
  CloudflareApiToken = 100;
  Webex = 101;
  FirebaseCloudMessaging = 102; // Not yet implemented
  ContentfulPersonalAccessToken = 103;
  MapBox = 104;
  MailJetBasicAuth = 105;
  MailJetSMS = 106;
  HubSpotApiKey = 107;
  HubSpotOauth = 108; // Not yet implemented
  SslMate = 109;
  Auth0ManagementApiToken = 110;
  MessageBird = 111;
  ElasticEmail = 112;
  FigmaPersonalAccessToken = 113;
  MicrosoftTeamsWebhook = 114;
  GitHubOld = 115; // Not yet implemented
  VultrApiKey = 116;
  Pepipost = 117;
  Postman = 118;
  CloudsightKey = 119; // Not yet implemented
  JiraToken = 120;
  NexmoApiKey = 121;
  SegmentApiKey = 122;
  SumoLogicKey = 123;
  PushBulletApiKey = 124;
  AirbrakeProjectKey = 125;
  AirbrakeUserKey = 126;
  PendoIntegrationKey = 127; // Not yet implemented
  SplunkOberservabilityToken = 128;
  LokaliseToken = 129;
  Calendarific = 130;
  Jumpcloud = 131;
  IpStack = 133;
  Notion = 134;
  DroneCI = 135;
  AdobeIO = 136;
  TwelveData = 137;
  D7Network = 138;
  ScrapingBee = 139;
  KeenIO = 140;
  Wakatime = 141; // Not yet implemented
  Buildkite = 142;
  Verimail = 143;
  Zerobounce = 144;
  Mailboxlayer = 145;
  Fastspring = 146; // Not yet implemented
  Paddle = 147; // Not yet implemented
  Sellfy = 148; // Not yet implemented
  FixerIO = 149;
  ButterCMS = 150;
  Taxjar = 151;
  Avalara = 152; // Not yet implemented
  Helpscout = 153;
  ElasticPath = 154; // Not yet implemented
  Zeplin = 155;
  Intercom = 156;
  Mailmodo = 157;
  CannyIo = 158;
  Pipedrive = 159;
  Vercel = 160;
  PosthogApp = 161;
  SinchMessage = 162;
  Ayrshare = 163;
  HelpCrunch = 164;
  LiveAgent = 165;
  Beamer = 166;
  WeChatAppKey = 167; // Not yet implemented
  LineMessaging = 168;
  UberServerToken = 169; // Not yet implemented
  AlgoliaAdminKey = 170;
  FullContact = 171; // Not yet implemented
  Mandrill = 172;
  Flutterwave = 173;
  MattermostPersonalToken = 174;
  Cloudant = 175; // Not yet implemented
  LineNotify = 176;
  LinearAPI = 177;
  Ubidots = 178;
  Anypoint = 179;
  Dwolla = 180;
  ArtifactoryAccessToken = 181;
  Surge = 182; // Not yet implemented
  Sparkpost = 183;
  GoCardless = 184;
  Codacy = 185;
  Kraken = 186;
  Checkout = 187;
  Kairos = 188; // Not yet implemented
  ClockworkSMS = 189;
  Atlassian = 190; // Not yet implemented
  LaunchDarkly = 191;
  Coveralls = 192;
  Linode = 193; // Not yet implemented
  WePay = 194;
  PlanetScale = 195;
  Doppler = 196;
  Agora = 197;
  Samsara = 198; // Not yet implemented
  FrameIO = 199;
  RubyGems = 200;
  OpenAI = 201;
  SurveySparrow = 202;
  Simvoly = 203;
  Survicate = 204;
  Omnisend = 205;
  Groovehq = 206;
  Newsapi = 207;
  Chatbot = 208;
  ClickSendsms = 209;
  Getgist = 210;
  CustomerIO = 211;
  ApiDeck = 212;
  Nftport = 213;
  Copper = 214;
  Close = 215;
  Myfreshworks = 216;
  Salesflare = 217;
  Webflow = 218;
  Duda = 219; // Not yet implemented
  Yext = 220; // Not yet implemented
  ContentStack = 221; // Not yet implemented
  StoryblokAccessToken = 222;
  GraphCMS = 223;
  Checkmarket = 224; // Not yet implemented
  Convertkit = 225;
  CustomerGuru = 226;
  Kaleyra = 227; // Not yet implemented
  Mailerlite = 228;
  Qualaroo = 229;
  SatismeterProjectkey = 230;
  SatismeterWritekey = 231;
  Simplesat = 232;
  SurveyAnyplace = 233;
  SurveyBot = 234;
  Webengage = 235; // Not yet implemented
  ZonkaFeedback = 236;
  Delighted = 237;
  Feedier = 238;
  Abyssale = 239;
  Magnetic = 240;
  Nytimes = 241 [deprecated = true];
  Polygon = 242;
  Powrbot = 243;
  ProspectIO = 244 [deprecated = true];
  Skrappio = 245;
  Monday = 246;
  Smartsheets = 247;
  Wrike = 248;
  Float = 249;
  Imagekit = 250;
  Integromat = 251 [deprecated = true];
  Salesblink = 252;
  Bored = 253; // Not yet implemented
  Campayn = 254;
  Clinchpad = 255;
  CompanyHub = 256;
  Debounce = 257;
  Dyspatch = 258;
  Guardianapi = 259;
  Harvest = 260;
  Moosend = 261;
  OpenWeather = 262;
  Siteleaf = 263;
  Squarespace = 264;
  FlowFlu = 265;
  Nimble = 266;
  LessAnnoyingCRM = 267;
  Nethunt = 268;
  Apptivo = 269;
  CapsuleCRM = 270;
  Insightly = 271;
  Kylas = 272;
  OnepageCRM = 273;
  User = 274;
  ProspectCRM = 275;
  ReallySimpleSystems = 276;
  Airship = 277;
  Artsy = 278;
  Yandex = 279;
  Clockify = 280;
  Dnscheck = 281;
  EasyInsight = 282;
  Ethplorer = 283;
  Everhour = 284;
  Fulcrum = 285;
  GeoIpifi = 286;
  Jotform = 287;
  Refiner = 288;
  Timezoneapi = 289;
  TogglTrack = 290;
  Vpnapi = 291;
  Workstack = 292;
  Apollo = 293;
  Eversign = 294; // Not yet implemented
  Juro = 295;
  KarmaCRM = 296;
  Metrilo = 297;
  Pandadoc = 298;
  RevampCRM = 299;
  Salescookie = 300;
  Alconost = 301;
  Blogger = 302;
  Accuweather = 303;
  Opengraphr = 304 [deprecated = true];
  Rawg = 305;
  Riotgames = 306; // Not yet implemented
  Clientary = 307;
  Stormglass = 308;
  Tomtom = 309;
  Twitch = 310;
  Documo = 311;
  Cloudways = 312; // Not yet implemented
  Veevavault = 313; // Not yet implemented
  KiteConnect = 314; // Not yet implemented
  ShopeeOpenPlatform = 315; // Not yet implemented
  TeamViewer = 316; // Not yet implemented
  Bulbul = 317;
  CentralStationCRM = 318;
  Teamgate = 319;
  Axonaut = 320;
  Tyntec = 321;
  Appcues = 322;
  Autoklose = 323;
  Cloudplan = 324;
  Dotmailer = 325;
  GetEmail = 326;
  GetEmails = 327;
  Kontent = 328;
  Leadfeeder = 329;
  Raven = 330;
  RocketReach = 331;
  Uplead = 332;
  Brandfetch = 333;
  Clearbit = 334;
  Crowdin = 335;
  Mapquest = 336;
  Noticeable = 337;
  Onbuka = 338; // Not yet implemented
  Todoist = 339;
  Storychief = 340;
  LinkedIn = 341; // Not yet implemented
  YouSign = 342;
  Docker = 343;
  Telesign = 344; // Not yet implemented
  Spoonacular = 345;
  Aerisweather = 346; // Not yet implemented
  Alphavantage = 347; // Not yet implemented
  Imgur = 348; // Not yet implemented
  Imagga = 349;
  SMSApi = 350; // Not yet implemented
  Distribusion = 351; // Not yet implemented
  Blablabus = 352 [deprecated = true];
  WordsApi = 353; // Not yet implemented
  Currencylayer = 354;
  Html2Pdf = 355;
  IPGeolocation = 356;
  Owlbot = 357;
  Cloudmersive = 358;
  Dynalist = 359;
  ExchangeRateAPI = 360;
  HolidayAPI = 361;
  Ipapi = 362;
  Marketstack = 363;
  Nutritionix = 364;
  Swell = 365;
  ClickupPersonalToken = 366;
  Nitro = 367 [deprecated = true];
  Rev = 368;
  RunRunIt = 369;
  Typeform = 370;
  Mixpanel = 371;
  Tradier = 372;
  Verifier = 373;
  Vouchery = 374;
  Alegra = 375;
  Audd = 376;
  Baremetrics = 377;
  Coinlib = 378;
  ExchangeRatesAPI = 379;
  CurrencyScoop = 380;
  FXMarket = 381;
  CurrencyCloud = 382;
  GetGeoAPI = 383;
  Abstract = 384;
  Billomat = 385;
  Dovico = 386;
  Bitbar = 387;
  Bugsnag = 388;
  AssemblyAI = 389;
  AdafruitIO = 390;
  Apify = 391;
  CoinGecko = 392; // Not yet implemented
  CryptoCompare = 393;
  Fullstory = 394;
  HelloSign = 395;
  Loyverse = 396;
  NetCore = 397; // Not yet implemented
  SauceLabs = 398;
  AlienVault = 399;
  Apiflash = 401;
  Coinlayer = 402;
  CurrentsAPI = 403;
  DataGov = 404;
  Enigma = 405;
  FinancialModelingPrep = 406;
  Geocodio = 407;
  HereAPI = 408;
  Macaddress = 409 [deprecated = true];
  OOPSpam = 410;
  ProtocolsIO = 411;
  ScraperAPI = 412;
  SecurityTrails = 413;
  TomorrowIO = 414;
  WorldCoinIndex = 415;
  FacePlusPlus = 416;
  Voicegain = 417;
  Deepgram = 418;
  VisualCrossing = 419;
  Finnhub = 420;
  Tiingo = 421;
  RingCentral = 422;
  Finage = 423;
  Edamam = 424;
  HypeAuditor = 425; // Not yet implemented
  Gengo = 426;
  Front = 427;
  Fleetbase = 428;
  Bubble = 429; // Not yet implemented
  Bannerbear = 430;
  Adzuna = 431;
  BitcoinAverage = 432;
  CommerceJS = 433;
  DetectLanguage = 434;
  FakeJSON = 435 [deprecated = true];
  Graphhopper = 436;
  Lexigram = 437;
  LinkPreview = 438;
  Numverify = 439;
  ProxyCrawl = 440;
  ZipCodeAPI = 441;
  Cometchat = 442; // Not yet implemented
  Keygen = 443; // Not yet implemented
  Mixcloud = 444; // Not yet implemented
  TatumIO = 445;
  Tmetric = 446;
  Lastfm = 447 [deprecated = true];
  Browshot = 448;
  JSONbin = 449; // Not yet implemented
  LocationIQ = 450;
  ScreenshotAPI = 451;
  WeatherStack = 452;
  Amadeus = 453;
  FourSquare = 454;
  Flickr = 455;
  ClickHelp = 456;
  Ambee = 457;
  Api2Cart = 458;
  Hypertrack = 459;
  KakaoTalk = 460; // Not yet implemented
  RiteKit = 461;
  Shutterstock = 462;
  Text2Data = 463 [deprecated = true];;
  YouNeedABudget = 464;
  Cricket = 465; // Not yet implemented
  Filestack = 466; // Not yet implemented
  Gyazo = 467;
  Mavenlink = 468;
  Sheety = 469;
  Sportsmonk = 470;
  Stockdata = 471;
  Unsplash = 472;
  Allsports = 473;
  CalorieNinja = 474;
  WalkScore = 475;
  Strava = 476;
  Cicero = 477;
  IPQuality = 478;
  ParallelDots = 479;
  Roaring = 480;
  Mailsac = 481;
  Whoxy = 482;
  WorldWeather = 483;
  ApiFonica = 484;
  Aylien = 485;
  Geocode = 486;
  IconFinder = 487;
  Ipify = 488 [deprecated = true];
  LanguageLayer = 489;
  Lob = 490;
  OnWaterIO = 491 [deprecated = true];
  Pastebin = 492;
  PdfLayer = 493;
  Pixabay = 494;
  ReadMe = 495;
  VatLayer = 496;
  VirusTotal = 497;
  AirVisual = 498;
  Currencyfreaks = 499;
  Duffel = 500; // Not yet implemented
  FlatIO = 501;
  M3o = 502;
  Mesibo = 503;
  Openuv = 504;
  Snipcart = 505;
  Besttime = 506;
  Happyscribe = 507;
  Humanity = 508;
  Impala = 509;
  Loginradius = 510;
  AutoPilot = 511;
  Bitmex = 512;
  ClustDoc = 513;
  Messari = 514; // Not yet implemented
  PdfShift = 515;
  Poloniex = 516;
  RestpackHtmlToPdfAPI = 517;
  RestpackScreenshotAPI = 518;
  ShutterstockOAuth = 519;
  SkyBiometry = 520;
  AbuseIPDB = 521;
  AletheiaApi = 522;
  BlitApp = 523;
  Censys = 524;
  Cloverly = 525;
  CountryLayer = 526;
  FileIO = 527;
  FlightApi = 528;
  Geoapify = 529;
  IPinfoDB = 530;
  MediaStack = 531;
  NasdaqDataLink = 532;
  OpenCageData = 533;
  Paymongo = 534;
  PositionStack = 535;
  Rebrandly = 536;
  ScreenshotLayer = 537;
  Stytch = 538;
  Unplugg = 539;
  UPCDatabase = 540;
  UserStack = 541;
  Geocodify = 542;
  Newscatcher = 543;
  Nicereply = 544;
  Partnerstack = 545;
  Route4me = 546;
  Scrapeowl = 547;
  ScrapingDog = 548; // Not yet implemented
  Streak = 549;
  Veriphone = 550;
  Webscraping = 551;
  Zenscrape = 552;
  Zenserp = 553;
  CoinApi = 554;
  Gitter = 555;
  Host = 556;
  Iexcloud = 557;
  Restpack = 558 [deprecated = true];
  ScraperBox = 559;
  ScrapingAnt = 560;
  SerpStack = 561;
  SmartyStreets = 562;
  TicketMaster = 563;
  AviationStack = 564;
  BombBomb = 565;
  Commodities = 566;
  Dfuse = 567;
  EdenAI = 568;
  Glassnode = 569;
  Guru = 570;
  Hive = 571;
  Hiveage = 572;
  Kickbox = 573;
  Passbase = 574 [deprecated = true];
  PostageApp = 575;
  PureStake = 576;
  Qubole = 577;
  CarbonInterface = 578;
  Intrinio = 579;
  QuickMetrics = 580 [deprecated = true];
  ScrapeStack = 581;
  TechnicalAnalysisApi = 582;
  Urlscan = 583;
  BaseApiIO = 584; // Not yet implemented
  DailyCO = 585;
  TLy = 586;
  Shortcut = 587;
  Appfollow = 588;
  Thinkific = 589;
  Feedly = 590; // Not yet implemented
  Stitchdata = 591;
  Fetchrss = 592;
  Signupgenius = 593;
  Signaturit = 594;
  Optimizely = 595;
  OcrSpace = 596; // Not yet implemented
  WeatherBit = 597;
  BuddyNS = 598;
  ZipAPI = 599;
  ZipBooks = 600;
  Onedesk = 601;
  Bugherd = 602;
  Blazemeter = 603;
  Autodesk = 604;
  Tru = 605;
  UnifyID = 606;
  Trimble = 607; // Not yet implemented
  Smooch = 608;
  Semaphore = 609;
  Telnyx = 610;
  Signalwire = 611;
  Textmagic = 612;
  Serphouse = 613;
  Planyo = 614;
  Simplybook = 615; // Not yet implemented
  Vyte = 616;
  Nylas = 617;
  Squareup = 618;
  Dandelion = 619;
  DataFire = 620 [deprecated = true];
  DeepAI = 621;
  MeaningCloud = 622;
  NeutrinoApi = 623;
  Storecove = 624;
  Shipday = 625;
  Sentiment = 626 [deprecated = true];
  StreamChatMessaging = 627; // Not yet implemented
  TeamworkCRM = 628;
  TeamworkDesk = 629;
  TeamworkSpaces = 630;
  TheOddsApi = 631;
  Apacta = 632;
  GetSandbox = 633;
  Happi = 634 [deprecated = true];
  Oanda = 635;
  FastForex = 636;
  APIMatic = 637;
  VersionEye = 638;
  EagleEyeNetworks = 639;
  ThousandEyes = 640;
  SelectPDF = 641;
  Flightstats = 642;
  ChecIO = 643;
  Manifest = 644;
  ApiScience = 645 [deprecated = true];
  AppSynergy = 646;
  Caflou = 647;
  Caspio = 648;
  ChecklyHQ = 649;
  CloudElements = 650;
  DronaHQ = 651;
  Enablex = 652;
  Fmfw = 653;
  GoodDay = 654;
  Luno = 655;
  Meistertask = 656;
  Mindmeister = 657;
  PeopleDataLabs = 658;
  ScraperSite = 659  [deprecated = true];
  Scrapfly = 660;
  SimplyNoted = 661;
  TravelPayouts = 662;
  WebScraper = 663;
  Convier = 664;
  Courier = 665;
  Ditto = 666;
  Findl = 667;
  Lendflow = 668;
  Moderation = 669;
  Opendatasoft = 670; // Not yet implemented
  Podio = 671;
  Rockset = 672 [deprecated = true];
  Rownd = 673;
  Shotstack = 674;
  Swiftype = 675;
  Twitter = 676;
  Honey = 677;
  Freshdesk = 678;
  Upwave = 679;
  Fountain = 680; // Not yet implemented
  Freshbooks = 681;
  Mite = 682;
  Deputy = 683;
  Beebole = 684;
  Cashboard = 685;
  Kanban = 686;
  Worksnaps = 687;
  MyIntervals = 688;
  InvoiceOcean = 689;
  Sherpadesk = 690;
  Mrticktock = 691;
  Chatfule = 692;
  Aeroworkflow = 693;
  Emailoctopus = 694; // Not yet implemented
  Fusebill = 695 [deprecated = true];
  Geckoboard = 696;
  Gosquared = 697; // Not yet implemented
  Moonclerk = 698;
  Paymoapp = 699;
  Mixmax = 700;
  Processst = 701; // Not yet implemented
  Repairshopr = 702;
  Goshippo = 703; // Not yet implemented
  Sigopt = 704;
  Sugester = 705;
  Viewneo = 706;
  BoostNote = 707;
  CaptainData = 708;
  Checkvist = 709;
  Cliengo = 710;
  Cloze = 711;
  FormIO = 712;
  FormBucket = 713;
  GoCanvas = 714;
  MadKudu = 715;
  NozbeTeams = 716;
  Papyrs = 717; // Not yet implemented
  SuperNotesAPI = 718;
  Tallyfy = 719;
  ZenkitAPI = 720;
  CloudImage = 721;
  UploadCare = 722;
  Borgbase = 723;
  Pipedream = 724;
  Sirv = 725;
  Diffbot = 726;
  EightxEight = 727;
  Sendoso = 728; // Not yet implemented
  Printfection = 729; // Not yet implemented
  Authorize = 730; // Not yet implemented
  PandaScore = 731;
  Paymo = 732;
  AvazaPersonalAccessToken = 733;
  PlanviewLeanKit = 734;
  Livestorm = 735;
  KuCoin = 736;
  MetaAPI = 737;
  NiceHash = 738; // Not yet implemented
  CexIO = 739;
  Klipfolio = 740;
  Dynatrace = 741; // Not yet implemented
  MollieAPIKey = 742; // Not yet implemented
  MollieAccessToken = 743; // Not yet implemented
  BasisTheory = 744; // Not yet implemented
  Nordigen = 745; // Not yet implemented
  FlagsmithEnvironmentKey = 746; // Not yet implemented
  FlagsmithToken = 747; // Not yet implemented
  Mux = 748;
  Column = 749;
  Sendbird = 750;
  SendbirdOrganizationAPI = 751;
  Midise = 752; // Not yet implemented
  Mockaroo = 753;
  Image4 = 754; // Not yet implemented
  Pinata = 755;
  BrowserStack = 756;
  CrossBrowserTesting = 757 [deprecated = true];
  Loadmill = 758;
  TestingBot = 759;
  KnapsackPro = 760;
  Qase = 761;
  Dareboost = 762;
  GTMetrix = 763;
  Holistic = 764;
  Parsers = 765;
  ScrutinizerCi = 766;
  SonarCloud = 767;
  APITemplate = 768;
  ConversionTools = 769;
  CraftMyPDF = 770;
  ExportSDK = 771;
  GlitterlyAPI = 772 [deprecated = true];
  Hybiscus = 773;
  Miro = 774;
  Statuspage = 775;
  Statuspal = 776;
  Teletype = 777;
  TimeCamp = 778;
  Userflow = 779;
  Wistia = 780;
  SportRadar = 781 [deprecated = true];;
  UptimeRobot = 782;
  Codequiry = 783;
  ExtractorAPI = 784;
  Signable = 785;
  MagicBell = 786;
  Stormboard = 787;
  Apilayer = 788;
  Disqus = 789;
  Woopra = 790; // Not yet implemented
  Paperform = 791;
  Gumroad = 792;
  Paydirtapp = 793;
  Detectify = 794;
  Statuscake = 795;
  Jumpseller = 796; // Not yet implemented
  LunchMoney = 797;
  Rosette = 798; // Not yet implemented
  Yelp = 799;
  Atera = 800;
  EcoStruxureIT = 801;
  Aha = 802;
  Parsehub = 803;
  PackageCloud = 804;
  Cloudsmith = 805;
  Flowdash = 806 [deprecated = true];
  Flowdock = 807 [deprecated = true];
  Fibery = 808;
  Typetalk = 809;
  VoodooSMS = 810;
  ZulipChat = 811;
  Formcraft = 812;
  Iexapis = 813;
  Reachmail = 814;
  Chartmogul = 815;
  Appointedd = 816;
  Wit = 817;
  RechargePayments = 818;
  Diggernaut = 819;
  MonkeyLearn = 820;
  Duply = 821;
  Postbacks = 822;
  Collect2 = 823;
  ZenRows = 824;
  Zipcodebase = 825;
  Tefter = 826;
  Twist = 827;
  BraintreePayments = 828;
  CloudConvert = 829;
  Grafana = 830;
  ConvertApi = 831;
  Transferwise = 832;
  Bulksms = 833;
  Databox = 834;
  Onesignal = 835;
  Rentman = 836;
  Parseur = 837;
  Docparser = 838;
  Formsite = 839;
  Tickettailor = 840;
  Lemlist = 841;
  Prodpad = 842;
  Formstack = 843; // Not yet implemented
  Codeclimate = 844;
  Codemagic = 845;
  Vbout = 846;
  Nightfall = 847;
  FlightLabs = 848;
  SpeechTextAI = 849;
  PollsAPI = 850;
  SimFin = 851;
  Scalr = 852;
  Kanbantool = 853;
  Brightlocal = 854; // Not yet implemented
  Hotwire = 855; // Not yet implemented
  Instabot = 856;
  Timekit = 857; // Not yet implemented
  Interseller = 858;
  Mojohelpdesk = 859; // Not yet implemented
  Createsend = 860; // Not yet implemented
  Getresponse = 861;
  Dynadot = 862; // Not yet implemented
  Demio = 863;
  Tokeet = 864;
  Myexperiment = 865; // Not yet implemented
  Copyscape = 866; // Not yet implemented
  Besnappy = 867;
  Salesmate = 868;
  Heatmapapi = 869 [deprecated = true];;
  Websitepulse = 870;
  Uclassify = 871;
  Convert = 872;
  PDFmyURL = 873; // Not yet implemented
  Api2Convert = 874; // Not yet implemented
  Opsgenie = 875;
  Gemini = 876;
  Honeycomb = 877;
  KalturaAppToken = 878; // Not yet implemented
  KalturaSession = 879; // Not yet implemented
  BitGo = 880; // Not yet implemented
  Optidash = 881; // Not yet implemented
  Imgix = 882; // Not yet implemented
  ImageToText = 883; // Not yet implemented
  Page2Images = 884; // Not yet implemented
  Quickbase = 885; // Not yet implemented
  Redbooth = 886; // Not yet implemented
  Nubela = 887; // Not yet implemented
  Infobip = 888; // Not yet implemented
  Uproc = 889; // Not yet implemented
  Supportbee = 890; // Not yet implemented
  Aftership = 891; // Not yet implemented
  Edusign = 892; // Not yet implemented
  Teamup = 893; // Not yet implemented
  Workday = 894; // Not yet implemented
  MongoDB = 895;
  NGC = 896;
  DigitalOceanV2 = 897;
  SQLServer = 898;
  FTP = 899;
  Redis = 900;
  LDAP = 901;
  Shopify = 902;
  RabbitMQ = 903;
  CustomRegex = 904;
  Etherscan = 905;
  Infura = 906;
  Alchemy = 907;
  BlockNative = 908;
  Moralis = 909;
  BscScan = 910;
  CoinMarketCap = 911 [deprecated = true];
  Percy = 912;
  TinesWebhook = 913;
  Pulumi = 914;
  SupabaseToken = 915;
  NuGetApiKey = 916;
  Aiven = 917;
  Prefect = 918;
  Docusign = 919;
  Couchbase = 920;
  Dockerhub = 921;
  TrufflehogEnterprise = 922;
  EnvoyApiKey = 923;
  GitHubOauth2 = 924;
  Salesforce = 925;
  HuggingFace = 926;
  Snowflake = 927;
  Sourcegraph = 928;
  Tailscale = 929;
  Web3Storage = 930;
  AzureStorage = 931;
  PlanetScaleDb = 932;
  Anthropic = 933;
  Ramp = 934;
  Klaviyo = 935;
  SourcegraphCody = 936;
  Voiceflow = 937;
  Privacy = 938;
  IPInfo = 939;
  Ip2location = 940;
  Instamojo = 941;
  Portainer = 942;
  PortainerToken = 943;
  Loggly = 944;
  OpenVpn = 945;
  VagrantCloudPersonalToken = 946;
  BetterStack = 947;
  ZeroTier = 948;
  AppOptics = 949;
  Metabase = 950;
  CoinbaseWaaS = 951 [deprecated = true];
  LemonSqueezy = 952;
  Budibase = 953;
  DenoDeploy = 954;
  Stripo = 955;
  ReplyIO = 956;
  AzureBatch = 957;
  AzureContainerRegistry = 958;
  AWSSessionKey = 959;
  Coda = 960;
  LogzIO = 961;
  Eventbrite = 962;
  GrafanaServiceAccount = 963;
  RequestFinance = 964;
  Overloop = 965;
  Ngrok = 966;
  Replicate = 967;
  Postgres = 968;
  AzureActiveDirectoryApplicationSecret = 969;
  AzureCacheForRedisAccessKey = 970;
  AzureCosmosDBKeyIdentifiable = 971;
  AzureDevopsPersonalAccessToken = 972;
  AzureFunctionKey = 973;
  AzureMLWebServiceClassicIdentifiableKey = 974;
  AzureSasToken = 975;
  AzureSearchAdminKey = 976;
  AzureSearchQueryKey = 977;
  AzureManagementCertificate = 978;
  AzureSQL = 979;
  FlyIO = 980;
  BuiltWith = 981;
  JupiterOne = 982;
  GCPApplicationDefaultCredentials = 983;
  Wiz = 984;
  Pagarme = 985;
  Onfleet = 986;
  Intra42 = 987;
  Groq = 988;
  TwitterConsumerkey = 989;
  Eraser = 990;
  LarkSuite = 991;
  LarkSuiteApiKey = 992;
  EndorLabs = 993;
  ElevenLabs = 994;
  Netsuite = 995;
  RobinhoodCrypto = 996;
  NVAPI = 997;
  PyPI = 998;
  RailwayApp = 999;
  Meraki = 1000;
  SaladCloudApiKey = 1001;
  Box = 1002;
  BoxOauth = 1003;
  ApiMetrics = 1004;
  WeightsAndBiases = 1005;
  ZohoCRM = 1006;
  AzureOpenAI = 1007;
  GoDaddy = 1008;
  Flexport = 1009;
  TwitchAccessToken = 1010;
  TwilioApiKey = 1011;
  Sanity = 1012;
  AzureRefreshToken = 1013;
  AirtableOAuth = 1014;
  AirtablePersonalAccessToken = 1015;
  StoryblokPersonalAccessToken = 1016;
  SentryOrgToken = 1017;
  AzureApiManagementRepositoryKey = 1018;
  AzureAPIManagementSubscriptionKey = 1019;
  Harness = 1020;
  Langfuse = 1021;
  BingSubscriptionKey = 1022;
  XAI = 1023;
  AzureDirectManagementKey = 1024;
  AzureAppConfigConnectionString = 1025;
  DeepSeek = 1026;
  StripePaymentIntent = 1027;
  LangSmith = 1028;
  BitbucketAppPassword = 1029;
  Hasura = 1030;
  SalesforceRefreshToken = 1031;
  AnypointOAuth2 = 1032;
<<<<<<< HEAD
  PhaseOAuthAcessToken = 1034;
=======
  WebexBot = 1033;
>>>>>>> d3459e6f
}

message Result {
  int64 source_id = 2;
  string redacted = 3;
  bool verified = 4;
  string hash = 5;
  map<string, string> extra_data = 6;
  StructuredData structured_data = 7;
  string hash_v2 = 8;
  DecoderType decoder_type = 9;

  // This field should only be populated if the verification process itself failed in a way that provides no information
  // about the verification status of the candidate secret, such as if the verification request timed out.
  string verification_error_message = 10;

  FalsePositiveInfo false_positive_info = 11;
}

message FalsePositiveInfo {
  bool word_match = 1;
  bool low_entropy = 2;
}

message StructuredData {
  repeated TlsPrivateKey tls_private_key = 1;
  repeated GitHubSSHKey github_ssh_key = 2;
}

message TlsPrivateKey {
  string certificate_fingerprint = 1;
  string verification_url = 2;
  int64 expiration_timestamp = 3;
}

message GitHubSSHKey {
  string user = 1;
  string public_key_fingerprint = 2;
}<|MERGE_RESOLUTION|>--- conflicted
+++ resolved
@@ -1042,11 +1042,8 @@
   Hasura = 1030;
   SalesforceRefreshToken = 1031;
   AnypointOAuth2 = 1032;
-<<<<<<< HEAD
-  PhaseOAuthAcessToken = 1034;
-=======
   WebexBot = 1033;
->>>>>>> d3459e6f
+  PhaseOAuthAcessToken = 1035;
 }
 
 message Result {
