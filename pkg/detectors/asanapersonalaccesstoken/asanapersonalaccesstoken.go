--- conflicted
+++ resolved
@@ -74,21 +74,13 @@
 		_, _ = io.Copy(io.Discard, res.Body)
 		_ = res.Body.Close()
 	}()
-<<<<<<< HEAD
-
-=======
->>>>>>> e75313c6
 	switch res.StatusCode {
 	case http.StatusOK:
 		return true, nil
 	case http.StatusUnauthorized:
 		return false, nil
 	default:
-<<<<<<< HEAD
-		return false, fmt.Errorf("unexpected status code: %d", res.StatusCode)
-=======
 		return false, fmt.Errorf("unexpected status code %d", res.StatusCode)
->>>>>>> e75313c6
 	}
 }
 
